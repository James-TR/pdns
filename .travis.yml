--- conflicted
+++ resolved
@@ -83,11 +83,7 @@
  - ./bootstrap
 #DNSName     --with-dynmodules='bind gmysql gpgsql gsqlite3 mydns tinydns remote random opendbx ldap lmdb lua'
 #Build without --enable-botan1.10 option, Botan/SoftHSM conflict #2496
-<<<<<<< HEAD
- - CFLAGS="-Wall -O1" CXXFLAGS="-Wall -O1" ./configure
-=======
  - CFLAGS='-O0' CXXFLAGS='-O0' ./configure
->>>>>>> a088ebed
      --with-dynmodules='bind gmysql geoip gpgsql gsqlite3 mydns tinydns pipe remote random opendbx ldap lua'
      --with-modules=''
      --with-sqlite3
@@ -99,31 +95,26 @@
      --disable-silent-rules
      --disable-dependency-tracking
  - make -k dist
- - make -k -j 3
+ - make -k -j 4
  - cd docs
  - make check-links
  - cd ..
  - make -k install DESTDIR=/tmp/pdns-install-dir
  - find /tmp/pdns-install-dir -ls
- - make -j 3 check
+ - make -j 4 check
  - test -f pdns/test-suite.log && cat pdns/test-suite.log || true
  - test -f modules/remotebackend/test-suite.log && cat modules/remotebackend/test-suite.log || true
 # DNSName: - make -k -C pdns $(grep '(EXEEXT):' pdns/Makefile | cut -f1 -d\$ | grep -E -v 'dnsdist|calidns')
  - make -k -C pdns $(grep '(EXEEXT):' pdns/Makefile | cut -f1 -d\$ | grep -E -v 'dnsdist|calidns|zone2lmdb|speedtest')
  - cd pdns
- - make -k -j 2 pdns_recursor
+ - make -k -j 4 pdns_recursor
  - rm -f pdns_recursor
  - ./pdnssec test-algorithms
  - cd ..
  - ./build-scripts/dist-recursor
  - cd pdns/pdns-recursor-*/
-<<<<<<< HEAD
- - OPTFLAGS=-O0 ./configure
- - OPTFLAGS=-O0 make -k -j 3
-=======
  - CFLAGS='-O0' CXXFLAGS='-O0' ./configure
  - make -k -j 4
->>>>>>> a088ebed
  - cd ..
  - ln -s pdns-recursor*/pdns_recursor .
  - cd ..
@@ -131,13 +122,8 @@
  - cd pdns/dnsdistdist
  - tar xf dnsdist*.tar.bz2
  - cd dnsdist-*
-<<<<<<< HEAD
- - CXXFLAGS=-O0 ./configure
- - make -k -j 3
-=======
  - CFLAGS='-O0' CXXFLAGS='-O0' ./configure
  - make -k -j 4
->>>>>>> a088ebed
  - cd ..
  - rm -rf dnsdist-*/
  - cd ../../
@@ -177,24 +163,6 @@
  - ./timestamp ./start-test-stop 5300 gpgsql-nodnssec-both
  - ./timestamp ./start-test-stop 5300 gpgsql-both
  - ./timestamp ./start-test-stop 5300 gpgsql-nsec3-both
-<<<<<<< HEAD
- - ./timestamp ./start-test-stop 5300 gpgsql-nsec3-optout-both
- - ./timestamp ./start-test-stop 5300 gpgsql-nsec3-narrow
-# - ./timestamp ./start-test-stop 5300 gsqlite3-nodnssec-both
-# - ./timestamp ./start-test-stop 5300 gsqlite3-both
-# - ./timestamp ./start-test-stop 5300 gsqlite3-nsec3-both
- - ./timestamp ./start-test-stop 5300 gsqlite3-nsec3-optout-both
- - ./timestamp ./start-test-stop 5300 gsqlite3-nsec3-narrow
-#DNSName - ./timestamp ./start-test-stop 5300 lmdb-nodnssec
- - ./timestamp ./start-test-stop 5300 mydns
- - ./timestamp ./start-test-stop 5300 opendbx-sqlite3
- - travis_retry ./timestamp timeout 120s ./start-test-stop 5300 remotebackend-pipe
-# - travis_retry ./timestamp timeout 120s ./start-test-stop 5300 remotebackend-pipe-dnssec
-# - travis_retry ./timestamp timeout 120s ./start-test-stop 5300 remotebackend-unix
- - travis_retry ./timestamp timeout 120s ./start-test-stop 5300 remotebackend-unix-dnssec
-# - travis_retry ./timestamp timeout 120s ./start-test-stop 5300 remotebackend-http
- - travis_retry ./timestamp timeout 120s ./start-test-stop 5300 remotebackend-http-dnssec
-=======
 # - ./timestamp ./start-test-stop 5300 gpgsql-nsec3-optout-both
 # - ./timestamp ./start-test-stop 5300 gpgsql-nsec3-narrow
 # - ./timestamp ./start-test-stop 5300 gsqlite3-nodnssec-both
@@ -211,7 +179,6 @@
 # - travis_retry ./timestamp timeout 120s ./start-test-stop 5300 remotebackend-unix-dnssec
 # - travis_retry ./timestamp timeout 120s ./start-test-stop 5300 remotebackend-http
 # - travis_retry ./timestamp timeout 120s ./start-test-stop 5300 remotebackend-http-dnssec
->>>>>>> a088ebed
 # - travis_retry ./timestamp timeout 120s ./start-test-stop 5300 remotebackend-zeromq
 # - travis_retry ./timestamp timeout 120s ./start-test-stop 5300 remotebackend-zeromq-dnssec
  - ./timestamp ./start-test-stop 5300 tinydns
