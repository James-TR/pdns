--- conflicted
+++ resolved
@@ -20,9 +20,6 @@
     Foundation, Inc., 51 Franklin St, Fifth Floor, Boston, MA  02110-1301  USA
 */
 
-#ifdef HAVE_CONFIG_H
-#include "config.h"
-#endif
 #include "dnsparser.hh"
 #include "dnswriter.hh"
 #include <boost/lexical_cast.hpp>
@@ -460,53 +457,7 @@
   return ret;
 }
 
-<<<<<<< HEAD
-=======
-
-void PacketReader::getLabelFromContent(const vector<uint8_t>& content, uint16_t& frompos, string& ret, int recurs) 
-{
-  if(recurs > 100) // the forward reference-check below should make this test 100% obsolete
-    throw MOADNSException("Loop");
-  // it is tempting to call reserve on ret, but it turns out it creates a malloc/free storm in the loop
-  int pos = frompos;
-  for(;;) {
-    unsigned char labellen=content.at(frompos++);
-
-    if(!labellen) {
-      if(ret.empty())
-              ret.append(1,'.');
-      break;
-    }
-    else if((labellen & 0xc0) == 0xc0) {
-      uint16_t offset=256*(labellen & ~0xc0) + (unsigned int)content.at(frompos++) - sizeof(dnsheader);
-      //        cout<<"This is an offset, need to go to: "<<offset<<endl;
-
-      if(offset >= pos)
-        throw MOADNSException("forward reference during label decompression");
-      return getLabelFromContent(content, offset, ret, ++recurs);
-    }
-    else if(labellen > 63) 
-      throw MOADNSException("Overly long label during label decompression ("+lexical_cast<string>((unsigned int)labellen)+")");
-    else {
-      // XXX FIXME THIS MIGHT BE VERY SLOW!
-
-      for(string::size_type n = 0 ; n < labellen; ++n, frompos++) {
-        if(content.at(frompos)=='.' || content.at(frompos)=='\\') {
-          ret.append(1, '\\');
-          ret.append(1, content[frompos]);
-        }
-        else if(content.at(frompos)==' ') {
-          ret+="\\032";
-        }
-        else 
-          ret.append(1, content[frompos]);
-      }
-      ret.append(1,'.');
-    }
-  }
-}
-
->>>>>>> 2fa18b14
+
 void PacketReader::xfrBlob(string& blob)
 try
 {
