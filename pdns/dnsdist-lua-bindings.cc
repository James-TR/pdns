--- conflicted
+++ resolved
@@ -247,329 +247,6 @@
     });
 #endif /* HAVE_EBPF */
 
-<<<<<<< HEAD
-  /* PacketCache */
-  g_lua.writeFunction("newPacketCache", [](size_t maxEntries, boost::optional<std::unordered_map<std::string, boost::variant<bool, size_t>>> vars) {
-
-      bool keepStaleData = false;
-      size_t maxTTL = 86400;
-      size_t minTTL = 0;
-      size_t tempFailTTL = 60;
-      size_t maxNegativeTTL = 3600;
-      size_t staleTTL = 60;
-      size_t numberOfShards = 1;
-      bool dontAge = false;
-      bool deferrableInsertLock = true;
-      bool ecsParsing = false;
-
-      if (vars) {
-
-        if (vars->count("deferrableInsertLock")) {
-          deferrableInsertLock = boost::get<bool>((*vars)["deferrableInsertLock"]);
-        }
-
-        if (vars->count("dontAge")) {
-          dontAge = boost::get<bool>((*vars)["dontAge"]);
-        }
-
-        if (vars->count("keepStaleData")) {
-          keepStaleData = boost::get<bool>((*vars)["keepStaleData"]);
-        }
-
-        if (vars->count("maxNegativeTTL")) {
-          maxNegativeTTL = boost::get<size_t>((*vars)["maxNegativeTTL"]);
-        }
-
-        if (vars->count("maxTTL")) {
-          maxTTL = boost::get<size_t>((*vars)["maxTTL"]);
-        }
-
-        if (vars->count("minTTL")) {
-          minTTL = boost::get<size_t>((*vars)["minTTL"]);
-        }
-
-        if (vars->count("numberOfShards")) {
-          numberOfShards = boost::get<size_t>((*vars)["numberOfShards"]);
-        }
-
-        if (vars->count("parseECS")) {
-          ecsParsing = boost::get<bool>((*vars)["parseECS"]);
-        }
-
-        if (vars->count("staleTTL")) {
-          staleTTL = boost::get<size_t>((*vars)["staleTTL"]);
-        }
-
-        if (vars->count("temporaryFailureTTL")) {
-          tempFailTTL = boost::get<size_t>((*vars)["temporaryFailureTTL"]);
-        }
-      }
-
-      auto res = std::make_shared<DNSDistPacketCache>(maxEntries, maxTTL, minTTL, tempFailTTL, maxNegativeTTL, staleTTL, dontAge, numberOfShards, deferrableInsertLock, ecsParsing);
-
-      res->setKeepStaleData(keepStaleData);
-
-      return res;
-    });
-  g_lua.registerFunction("toString", &DNSDistPacketCache::toString);
-  g_lua.registerFunction("isFull", &DNSDistPacketCache::isFull);
-  g_lua.registerFunction("purgeExpired", &DNSDistPacketCache::purgeExpired);
-  g_lua.registerFunction("expunge", &DNSDistPacketCache::expunge);
-  g_lua.registerFunction<void(std::shared_ptr<DNSDistPacketCache>::*)(const DNSName& dname, boost::optional<uint16_t> qtype, boost::optional<bool> suffixMatch)>("expungeByName", [](
-              std::shared_ptr<DNSDistPacketCache> cache,
-              const DNSName& dname,
-              boost::optional<uint16_t> qtype,
-              boost::optional<bool> suffixMatch) {
-                if (cache) {
-                  g_outputBuffer="Expunged " + std::to_string(cache->expungeByName(dname, qtype ? *qtype : QType(QType::ANY).getCode(), suffixMatch ? *suffixMatch : false)) + " records\n";
-                }
-    });
-  g_lua.registerFunction<void(std::shared_ptr<DNSDistPacketCache>::*)()>("printStats", [](const std::shared_ptr<DNSDistPacketCache> cache) {
-      if (cache) {
-        g_outputBuffer="Entries: " + std::to_string(cache->getEntriesCount()) + "/" + std::to_string(cache->getMaxEntries()) + "\n";
-        g_outputBuffer+="Hits: " + std::to_string(cache->getHits()) + "\n";
-        g_outputBuffer+="Misses: " + std::to_string(cache->getMisses()) + "\n";
-        g_outputBuffer+="Deferred inserts: " + std::to_string(cache->getDeferredInserts()) + "\n";
-        g_outputBuffer+="Deferred lookups: " + std::to_string(cache->getDeferredLookups()) + "\n";
-        g_outputBuffer+="Lookup Collisions: " + std::to_string(cache->getLookupCollisions()) + "\n";
-        g_outputBuffer+="Insert Collisions: " + std::to_string(cache->getInsertCollisions()) + "\n";
-        g_outputBuffer+="TTL Too Shorts: " + std::to_string(cache->getTTLTooShorts()) + "\n";
-      }
-    });
-  g_lua.registerFunction<std::unordered_map<std::string, uint64_t>(std::shared_ptr<DNSDistPacketCache>::*)()>("getStats", [](const std::shared_ptr<DNSDistPacketCache> cache) {
-      std::unordered_map<std::string, uint64_t> stats;
-      if (cache) {
-        stats["entries"] = cache->getEntriesCount();
-        stats["maxEntries"] = cache->getMaxEntries();
-        stats["hits"] = cache->getHits();
-        stats["misses"] = cache->getMisses();
-        stats["deferredInserts"] = cache->getDeferredInserts();
-        stats["deferredLookups"] = cache->getDeferredLookups();
-        stats["lookupCollisions"] = cache->getLookupCollisions();
-        stats["insertCollisions"] = cache->getInsertCollisions();
-        stats["ttlTooShorts"] = cache->getTTLTooShorts();
-      }
-      return stats;
-    });
-  g_lua.registerFunction<void(std::shared_ptr<DNSDistPacketCache>::*)(const std::string& fname)>("dump", [](const std::shared_ptr<DNSDistPacketCache> cache, const std::string& fname) {
-      if (cache) {
-
-        int fd = open(fname.c_str(), O_CREAT | O_EXCL | O_WRONLY, 0660);
-        if (fd < 0) {
-          g_outputBuffer = "Error opening dump file for writing: " + stringerror() + "\n";
-          return;
-        }
-
-        uint64_t records = 0;
-        try {
-          records = cache->dump(fd);
-        }
-        catch (const std::exception& e) {
-          close(fd);
-          throw;
-        }
-
-        close(fd);
-
-        g_outputBuffer += "Dumped " + std::to_string(records) + " records\n";
-      }
-    });
-
-  /* ProtobufMessage */
-  g_lua.registerFunction<void(DNSDistProtoBufMessage::*)(std::string)>("setTag", [](DNSDistProtoBufMessage& message, const std::string& strValue) {
-      message.addTag(strValue);
-    });
-  g_lua.registerFunction<void(DNSDistProtoBufMessage::*)(vector<pair<int, string>>)>("setTagArray", [](DNSDistProtoBufMessage& message, const vector<pair<int, string>>&tags) {
-      for (const auto& tag : tags) {
-        message.addTag(tag.second);
-      }
-    });
-  g_lua.registerFunction<void(DNSDistProtoBufMessage::*)(boost::optional <time_t> sec, boost::optional <uint32_t> uSec)>("setProtobufResponseType",
-                                        [](DNSDistProtoBufMessage& message, boost::optional <time_t> sec, boost::optional <uint32_t> uSec) {
-      message.setType(DNSProtoBufMessage::Response);
-      message.setQueryTime(sec?*sec:0, uSec?*uSec:0);
-    });
-  g_lua.registerFunction<void(DNSDistProtoBufMessage::*)(const std::string& strQueryName, uint16_t uType, uint16_t uClass, uint32_t uTTL, const std::string& strBlob)>("addResponseRR", [](DNSDistProtoBufMessage& message,
-                                                            const std::string& strQueryName, uint16_t uType, uint16_t uClass, uint32_t uTTL, const std::string& strBlob) {
-      message.addRR(DNSName(strQueryName), uType, uClass, uTTL, strBlob);
-    });
-  g_lua.registerFunction<void(DNSDistProtoBufMessage::*)(const Netmask&)>("setEDNSSubnet", [](DNSDistProtoBufMessage& message, const Netmask& subnet) { message.setEDNSSubnet(subnet); });
-  g_lua.registerFunction<void(DNSDistProtoBufMessage::*)(const DNSName&, uint16_t, uint16_t)>("setQuestion", [](DNSDistProtoBufMessage& message, const DNSName& qname, uint16_t qtype, uint16_t qclass) { message.setQuestion(qname, qtype, qclass); });
-  g_lua.registerFunction<void(DNSDistProtoBufMessage::*)(size_t)>("setBytes", [](DNSDistProtoBufMessage& message, size_t bytes) { message.setBytes(bytes); });
-  g_lua.registerFunction<void(DNSDistProtoBufMessage::*)(time_t, uint32_t)>("setTime", [](DNSDistProtoBufMessage& message, time_t sec, uint32_t usec) { message.setTime(sec, usec); });
-  g_lua.registerFunction<void(DNSDistProtoBufMessage::*)(time_t, uint32_t)>("setQueryTime", [](DNSDistProtoBufMessage& message, time_t sec, uint32_t usec) { message.setQueryTime(sec, usec); });
-  g_lua.registerFunction<void(DNSDistProtoBufMessage::*)(uint8_t)>("setResponseCode", [](DNSDistProtoBufMessage& message, uint8_t rcode) { message.setResponseCode(rcode); });
-  g_lua.registerFunction<std::string(DNSDistProtoBufMessage::*)()>("toDebugString", [](const DNSDistProtoBufMessage& message) { return message.toDebugString(); });
-  g_lua.registerFunction<void(DNSDistProtoBufMessage::*)(const ComboAddress&)>("setRequestor", [](DNSDistProtoBufMessage& message, const ComboAddress& addr) {
-      message.setRequestor(addr);
-    });
-  g_lua.registerFunction<void(DNSDistProtoBufMessage::*)(const std::string&)>("setRequestorFromString", [](DNSDistProtoBufMessage& message, const std::string& str) {
-      message.setRequestor(str);
-    });
-  g_lua.registerFunction<void(DNSDistProtoBufMessage::*)(const ComboAddress&)>("setResponder", [](DNSDistProtoBufMessage& message, const ComboAddress& addr) {
-      message.setResponder(addr);
-    });
-  g_lua.registerFunction<void(DNSDistProtoBufMessage::*)(const std::string&)>("setResponderFromString", [](DNSDistProtoBufMessage& message, const std::string& str) {
-      message.setResponder(str);
-    });
-  g_lua.registerFunction<void(DNSDistProtoBufMessage::*)(const std::string&)>("setServerIdentity", [](DNSDistProtoBufMessage& message, const std::string& str) {
-      message.setServerIdentity(str);
-    });
-
-  g_lua.registerFunction<std::string(DnstapMessage::*)()>("toDebugString", [](const DnstapMessage& message) { return message.toDebugString(); });
-  g_lua.registerFunction<void(DnstapMessage::*)(const std::string&)>("setExtra", [](DnstapMessage& message, const std::string& str) {
-      message.setExtra(str);
-    });
-
-  /* RemoteLogger */
-  g_lua.writeFunction("newRemoteLogger", [client](const std::string& remote, boost::optional<uint16_t> timeout, boost::optional<uint64_t> maxQueuedEntries, boost::optional<uint8_t> reconnectWaitTime) {
-      return std::shared_ptr<RemoteLoggerInterface>(new RemoteLogger(ComboAddress(remote), timeout ? *timeout : 2, maxQueuedEntries ? (*maxQueuedEntries*100) : 10000, reconnectWaitTime ? *reconnectWaitTime : 1, client));
-    });
-
-  g_lua.writeFunction("newFrameStreamUnixLogger", [client](const std::string& address) {
-#ifdef HAVE_FSTRM
-      return std::shared_ptr<RemoteLoggerInterface>(new FrameStreamLogger(AF_UNIX, address, !client));
-#else
-      throw std::runtime_error("fstrm support is required to build an AF_UNIX FrameStreamLogger");
-#endif /* HAVE_FSTRM */
-    });
-
-  g_lua.writeFunction("newFrameStreamTcpLogger", [client](const std::string& address) {
-#if defined(HAVE_FSTRM) && defined(HAVE_FSTRM_TCP_WRITER_INIT)
-      return std::shared_ptr<RemoteLoggerInterface>(new FrameStreamLogger(AF_INET, address, !client));
-#else
-      throw std::runtime_error("fstrm with TCP support is required to build an AF_INET FrameStreamLogger");
-#endif /* HAVE_FSTRM */
-    });
-
-  g_lua.registerFunction("toString", &RemoteLoggerInterface::toString);
-
-#ifdef HAVE_DNSCRYPT
-    /* DNSCryptContext bindings */
-    g_lua.registerFunction<std::string(DNSCryptContext::*)()>("getProviderName", [](const DNSCryptContext& ctx) { return ctx.getProviderName().toStringNoDot(); });
-    g_lua.registerFunction("markActive", &DNSCryptContext::markActive);
-    g_lua.registerFunction("markInactive", &DNSCryptContext::markInactive);
-    g_lua.registerFunction("removeInactiveCertificate", &DNSCryptContext::removeInactiveCertificate);
-    g_lua.registerFunction<void(std::shared_ptr<DNSCryptContext>::*)(const std::string& certFile, const std::string& keyFile, boost::optional<bool> active)>("loadNewCertificate", [](std::shared_ptr<DNSCryptContext> ctx, const std::string& certFile, const std::string& keyFile, boost::optional<bool> active) {
-
-      if (ctx == nullptr) {
-        throw std::runtime_error("DNSCryptContext::loadNewCertificate() called on a nil value");
-      }
-
-      ctx->loadNewCertificate(certFile, keyFile, active ? *active : true);
-    });
-    g_lua.registerFunction<void(std::shared_ptr<DNSCryptContext>::*)(const DNSCryptCert& newCert, const DNSCryptPrivateKey& newKey, boost::optional<bool> active)>("addNewCertificate", [](std::shared_ptr<DNSCryptContext> ctx, const DNSCryptCert& newCert, const DNSCryptPrivateKey& newKey, boost::optional<bool> active) {
-
-      if (ctx == nullptr) {
-        throw std::runtime_error("DNSCryptContext::addNewCertificate() called on a nil value");
-      }
-
-      ctx->addNewCertificate(newCert, newKey, active ? *active : true);
-    });
-    g_lua.registerFunction<std::map<int, std::shared_ptr<DNSCryptCertificatePair>>(std::shared_ptr<DNSCryptContext>::*)()>("getCertificatePairs", [](std::shared_ptr<DNSCryptContext> ctx) {
-      std::map<int, std::shared_ptr<DNSCryptCertificatePair>> result;
-
-      if (ctx != nullptr) {
-        size_t idx = 1;
-        for (auto pair : ctx->getCertificates()) {
-          result[idx++] = pair;
-        }
-      }
-
-      return result;
-    });
-
-    g_lua.registerFunction<std::shared_ptr<DNSCryptCertificatePair>(std::shared_ptr<DNSCryptContext>::*)(size_t idx)>("getCertificatePair", [](std::shared_ptr<DNSCryptContext> ctx, size_t idx) {
-
-      if (ctx == nullptr) {
-        throw std::runtime_error("DNSCryptContext::getCertificatePair() called on a nil value");
-      }
-
-      std::shared_ptr<DNSCryptCertificatePair> result = nullptr;
-      auto pairs = ctx->getCertificates();
-      if (idx < pairs.size()) {
-        result = pairs.at(idx);
-      }
-
-      return result;
-    });
-
-    g_lua.registerFunction<const DNSCryptCert(std::shared_ptr<DNSCryptContext>::*)(size_t idx)>("getCertificate", [](std::shared_ptr<DNSCryptContext> ctx, size_t idx) {
-
-      if (ctx == nullptr) {
-        throw std::runtime_error("DNSCryptContext::getCertificate() called on a nil value");
-      }
-
-      auto pairs = ctx->getCertificates();
-      if (idx < pairs.size()) {
-        return pairs.at(idx)->cert;
-      }
-
-      throw std::runtime_error("This DNSCrypt context has no certificate at index " + std::to_string(idx));
-    });
-
-    g_lua.registerFunction<std::string(std::shared_ptr<DNSCryptContext>::*)()>("printCertificates", [](const std::shared_ptr<DNSCryptContext> ctx) {
-      ostringstream ret;
-
-      if (ctx != nullptr) {
-        size_t idx = 1;
-        boost::format fmt("%1$-3d %|5t|%2$-8d %|10t|%3$-7d %|20t|%4$-21.21s %|41t|%5$-21.21s");
-        ret << (fmt % "#" % "Serial" % "Version" % "From" % "To" ) << endl;
-
-        for (auto pair : ctx->getCertificates()) {
-          const auto cert = pair->cert;
-          const DNSCryptExchangeVersion version = DNSCryptContext::getExchangeVersion(cert);
-
-          ret << (fmt % idx % cert.getSerial() % (version == DNSCryptExchangeVersion::VERSION1 ? 1 : 2) % DNSCryptContext::certificateDateToStr(cert.getTSStart()) % DNSCryptContext::certificateDateToStr(cert.getTSEnd())) << endl;
-        }
-      }
-
-      return ret.str();
-    });
-
-    g_lua.registerFunction<void(DNSCryptContext::*)(const std::string& providerPrivateKeyFile, uint32_t serial, time_t begin, time_t end, boost::optional<DNSCryptExchangeVersion> version)>("generateAndLoadInMemoryCertificate", [](DNSCryptContext& ctx, const std::string& providerPrivateKeyFile, uint32_t serial, time_t begin, time_t end, boost::optional<DNSCryptExchangeVersion> version) {
-        DNSCryptPrivateKey privateKey;
-        DNSCryptCert cert;
-
-        try {
-          if (generateDNSCryptCertificate(providerPrivateKeyFile, serial, begin, end, version ? *version : DNSCryptExchangeVersion::VERSION1, cert, privateKey)) {
-            ctx.addNewCertificate(cert, privateKey);
-          }
-        }
-        catch(const std::exception& e) {
-          errlog(e.what());
-          g_outputBuffer="Error: "+string(e.what())+"\n";
-        }
-    });
-
-    /* DNSCryptCertificatePair */
-    g_lua.registerFunction<const DNSCryptCert(std::shared_ptr<DNSCryptCertificatePair>::*)()>("getCertificate", [](const std::shared_ptr<DNSCryptCertificatePair> pair) {
-      if (pair == nullptr) {
-        throw std::runtime_error("DNSCryptCertificatePair::getCertificate() called on a nil value");
-      }
-      return pair->cert;
-    });
-    g_lua.registerFunction<bool(std::shared_ptr<DNSCryptCertificatePair>::*)()>("isActive", [](const std::shared_ptr<DNSCryptCertificatePair> pair) {
-      if (pair == nullptr) {
-        throw std::runtime_error("DNSCryptCertificatePair::isActive() called on a nil value");
-      }
-      return pair->active;
-    });
-
-    /* DNSCryptCert */
-    g_lua.registerFunction<std::string(DNSCryptCert::*)()>("getMagic", [](const DNSCryptCert& cert) { return std::string(reinterpret_cast<const char*>(cert.magic), sizeof(cert.magic)); });
-    g_lua.registerFunction<std::string(DNSCryptCert::*)()>("getEsVersion", [](const DNSCryptCert& cert) { return std::string(reinterpret_cast<const char*>(cert.esVersion), sizeof(cert.esVersion)); });
-    g_lua.registerFunction<std::string(DNSCryptCert::*)()>("getProtocolMinorVersion", [](const DNSCryptCert& cert) { return std::string(reinterpret_cast<const char*>(cert.protocolMinorVersion), sizeof(cert.protocolMinorVersion)); });
-    g_lua.registerFunction<std::string(DNSCryptCert::*)()>("getSignature", [](const DNSCryptCert& cert) { return std::string(reinterpret_cast<const char*>(cert.signature), sizeof(cert.signature)); });
-    g_lua.registerFunction<std::string(DNSCryptCert::*)()>("getResolverPublicKey", [](const DNSCryptCert& cert) { return std::string(reinterpret_cast<const char*>(cert.signedData.resolverPK), sizeof(cert.signedData.resolverPK)); });
-    g_lua.registerFunction<std::string(DNSCryptCert::*)()>("getClientMagic", [](const DNSCryptCert& cert) { return std::string(reinterpret_cast<const char*>(cert.signedData.clientMagic), sizeof(cert.signedData.clientMagic)); });
-    g_lua.registerFunction<uint32_t(DNSCryptCert::*)()>("getSerial", [](const DNSCryptCert& cert) { return cert.getSerial(); });
-    g_lua.registerFunction<uint32_t(DNSCryptCert::*)()>("getTSStart", [](const DNSCryptCert& cert) { return ntohl(cert.getTSStart()); });
-    g_lua.registerFunction<uint32_t(DNSCryptCert::*)()>("getTSEnd", [](const DNSCryptCert& cert) { return ntohl(cert.getTSEnd()); });
-#endif
-
-=======
->>>>>>> 7471d30c
   /* BPF Filter */
 #ifdef HAVE_EBPF
   g_lua.writeFunction("newBPFFilter", [client](uint32_t maxV4, uint32_t maxV6, uint32_t maxQNames) {
